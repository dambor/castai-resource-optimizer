--- conflicted
+++ resolved
@@ -61,24 +61,4 @@
         resources:
           limits:
             memory: 128Mi
-          requests:
-<<<<<<< HEAD
-            cpu: 217m
-            memory: 40Mi
-=======
-            cpu: 502m
-            memory: 42Mi
->>>>>>> b8813758
-        securityContext:
-          allowPrivilegeEscalation: false
-          capabilities:
-            drop:
-            - ALL
-          privileged: false
-          readOnlyRootFilesystem: true
-      securityContext:
-        fsGroup: 1000
-        runAsGroup: 1000
-        runAsNonRoot: true
-        runAsUser: 1000
-      serviceAccountName: frontend+          requests: